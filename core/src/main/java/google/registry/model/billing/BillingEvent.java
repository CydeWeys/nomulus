--- conflicted
+++ resolved
@@ -308,13 +308,9 @@
         @javax.persistence.Index(columnList = "eventTime"),
         @javax.persistence.Index(columnList = "billingTime"),
         @javax.persistence.Index(columnList = "syntheticCreationTime"),
-<<<<<<< HEAD
         @javax.persistence.Index(columnList = "domainRepoId"),
-        @javax.persistence.Index(columnList = "allocationToken")
-=======
         @javax.persistence.Index(columnList = "allocationToken"),
         @javax.persistence.Index(columnList = "cancellation_matching_billing_recurrence_id")
->>>>>>> 4bfa19a9
       })
   @AttributeOverride(name = "id", column = @Column(name = "billing_event_id"))
   @WithLongVKey(compositeKey = true)
@@ -621,14 +617,10 @@
       indexes = {
         @javax.persistence.Index(columnList = "registrarId"),
         @javax.persistence.Index(columnList = "eventTime"),
-<<<<<<< HEAD
         @javax.persistence.Index(columnList = "domainRepoId"),
-        @javax.persistence.Index(columnList = "billingTime")
-=======
         @javax.persistence.Index(columnList = "billingTime"),
         @javax.persistence.Index(columnList = "billing_event_id"),
         @javax.persistence.Index(columnList = "billing_recurrence_id")
->>>>>>> 4bfa19a9
       })
   @AttributeOverride(name = "id", column = @Column(name = "billing_cancellation_id"))
   @WithLongVKey(compositeKey = true)
